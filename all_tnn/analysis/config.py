import os

<<<<<<< HEAD
# -------------------------------------------------------------------
# -----------------------  Dataset paths setup  ----------------------
# -------------------------------------------------------------------
ANALYSIS_DIR_SUFFIX = ''  # Optionally add a custom suffix at the end of the results directory
BASE_PATH = '/share/klab/datasets/' # where the ecoset datasets are stored
ECOSET_PATH = BASE_PATH + 'ecoset_square256_proper_chunks.h5' # default dataset
ANALYSIS_DIR = '/share/klab/datasets/TNN_paper_save_dir/All-TNN_share/' # where the analysis related data are stored
STF_PATH = ANALYSIS_DIR + '/datasets/category_selectivity_stimuli.h5'  # Scenes, tools, faces datasets for category selectivity analysis

# -------------------------------------------------------------------
# -----------------------  Model paths setup  ------------------------
# -------------------------------------------------------------------
BASE_MODEL_DIR = ANALYSIS_DIR + 'shared_weights/'  # Base directory for all models 
NEURAL_LEVEL_RESULT_DIR = ANALYSIS_DIR + 'neural_level_src/' + 'neural_analysis_results/' # "./save_dir/_analyses_data/"
BEHAVIOUR_RESULT_SOURCE_DIR  = ANALYSIS_DIR + 'behaviour_src/'
VERBOSE = 1              # Whether to display all warnings
TEST_EPOCH = None        # If specified, use a specific epoch (e.g. 300). Otherwise, traverse the list below.
TRAVES_EPOCHS = [600]    # e.g. [35,50,100,150,200,250,300,350,400,450,500,550,600]
EARLY_STOPPING_FLAG = [False, True][1]  # Whether to use early stopping

# -------------------------------------------------------------------
# ---------------  Range of seeds and model definitions  -------------
# -------------------------------------------------------------------
SEEDS_RANGE = [1, 2, 3, 4, 5][:]

#* Model names and their corresponding paths
MODEL_NAME_PATH_DICT = {
    'Human': None,

    'CNN': 'tnn_conv_control_ecoset_l2_no_flip_seed1_drop0.0_learnable_False_1e-05_alpha0.0_constant_20_0.1Factors_adam0.05_L21e-06_ecoset_square256_chunked',
    'LCN': 'tnn_ecoset_l2_no_flip_seed1_drop0.0_learnable_False_1e-05_alpha0.0_constant_20_0.1Factors_adam0.05_L21e-06_ecoset_square256_proper_chunks',
    'TNN_alpha_1': 'tnn_ecoset_l2_no_flip_seed1_drop0.0_learnable_False_1e-05_alpha1.0_constant_20_0.1Factors_adam0.05_L21e-06_ecoset_square256_proper_chunks',
    'TNN_alpha_10': 'tnn_ecoset_l2_no_flip_seed1_drop0.0_learnable_False_1e-05_alpha10.0_constant_20_0.1Factors_adam0.05_L21e-06_ecoset_square256_proper_chunks',
    'TNN_alpha_100': 'tnn_ecoset_l2_no_flip_seed1_drop0.0_learnable_False_1e-05_alpha100.0_constant_20_0.1Factors_adam0.05_L21e-06_ecoset_square256_proper_chunks',
    
    'shifted_TNN_alpha_10': 'tnn_ecoset_l2_no_flip_seed1_drop0.0_learnable_False_2024.0_alpha10.0_constant_20_0.1Factors_adam0.05_L21e-06_ecoset_shifted_square256_proper_chunks',
    'TNN_simclr_finetune': 'finetuned_tnn_simclr_no_flip_ecoset_seed1_drop0.0_learnable_False_1e-05_alpha10.0_constant_20_0.1Factors_adam0.05_L21e-06_ecoset_square256_proper_chunks', 
}
MODEL_NAMES = list(MODEL_NAME_PATH_DICT.keys())
MODELS_EPOCHS_DICT = {
    "CNN": [35] * 5,
    "LCN": [35] * 5,
    "TNN_alpha_1": [35] * 5,
    "TNN_alpha_10": [300, 270, 260, 300, 230],
    "TNN_alpha_100": [600] * 5,
    "TNN_simclr_finetune": [600] * 5,  
    "shifted_TNN_alpha_10": [300] * 5,
}
# Prepend BASE_MODEL_DIR to every path in MODEL_NAME_PATH_DICT (when not None)
MODEL_NAME_PATH_DICT = {
    model: os.path.join(BASE_MODEL_DIR, subdir)
    for model, subdir in MODEL_NAME_PATH_DICT.items() 
    if subdir is not None
}

ALPHAS = {
    "CNN": 0.0,
    "LCN": 0.0,
    "TNN_alpha_1": 1.0,
    "TNN_alpha_10": 10.0,
    "TNN_alpha_100": 100.0,
    "shifted_TNN_alpha_10": 10.0,
    "TNN_simclr": 10.0,
    "TNN_simclr_finetune": 10.0,
}

MODEL_NAMES_TO_PLOT = {
    'CNN': 'CNN',
    'LCN': 'LCN',
    'TNN_alpha_1': 'All-TNN\n($\\alpha=1$)',
    'TNN_alpha_10': 'All-TNN\n($\\alpha=10$)',
    'TNN_alpha_100': 'All-TNN\n($\\alpha=100$)',
    'TNN_simclr_finetune': 'All-TNN\nSimCLR\n($\\alpha=10$)',
    'shifted_TNN_alpha_10': 'Shifted All-TNN\n($\\alpha=10$)',
}

# -------------------------------------------------------------------
# ---------------  Neural-level analysis toggles  -------------------
# -------------------------------------------------------------------
ANALYSIS_ON_NEURAL_LEVEL = [False, True][1]           #* Whether to run neural-level analyses
SAVE_NEURAL_RESULTS_DICT_NAME_PREFIX = ['', 'debug', 'all_'][-1] #* name for saving nerual level dict
SUMMARY_of_NEURAL_LEVEL_ANALYSES = [False, True][1]  # Summarize all neural-level analyses at the end

CATEGORIZATION_PERFORMANCE = [False, True][1]  # Accuracy analysis (with Spatial loss)
GET_SPATIAL_LOSS = [False, True][1]           # Spatial loss
ORIENTATION_SELECTIVITY = [False, True][1] # need turn on if analyze energy efficiency
CATEGORY_STATS = [False, True][1]
SMOOTHNESS = [False, True][1]                 # Whether to calculate model smoothness
ENERGY_EFFICIENCY = [False, True][1]
DISTANCE_VS_WEIGHT_SIMILARITY = [False, True][0]

PRE_RELU = [False, True][0]                # Take pre-ReLU activations?
POST_NORM = [False, True][0]               # Take activations after normalization?
NORM_PREV_LAYER = [False, True][1]         # Normalize activations of the previous layer? (default True)
NORM_LAYER_OUT = [False, True][0]          # Normalize activations of the current layer? (default False)

BATCH_SIZE = 500
OVERWRITE = [False, True][0]               # Overwrite category selectivities & searchlight maps?

# Orientation selectivity analysis
WAVELENGTHS = [3] 
N_ANGLES = 8
ENTROPY_SLIDING_WINDOW_SIZE = 8  

# Category selectivity analysis
D_PRIME_THRESHOLD = 0.85
N_PERMUTATIONS = 10000
CLUSTER_ANALYSIS = True
SELECTIVITY_DATASETS = ['vgg_faces_test', 'scenes_test', 'tools_test']
SEARCHLIGHT_RADIUS = 6
SEARCHLIGHT_STRIDE = 2
SEARCHLIGHT_N_SPLITS = 3


# -------------------------------------------------------------------
# ---------------  Behaviour-level analysis toggles  ----------------
# -------------------------------------------------------------------
ANALYSIS_ON_BEHAVIOUR_LEVEL = [False, True][0]  #* Whether to run behavioural-level analyses
PLOT_NC = False # Plot noise ceiling
GET_BEHAVIOURAL_DATA = [False, True][1]
BEHAVIOUR_ALIGNMENT = [False, True][1]
BEHAVIOURAL_ADM_ALIGNMENT = [False, True][1]


SUBJ_START = 0
SUBJ_END = 30  # Number of subjects
CATEGORIES_NUM = 16                     # Number of categories in the behavioural analysis
USING_PREDEFINED_CATEGORIES = [False, True][0]
USING_CLUSTERED_CATEGORY_ORDER = True
MAP_NORM_MODES = ["max"]                # For relative comparison, divide by the maximum value
ALIGNMENT_MODES = ['mean']
BEHAVIOUR_ANALYSIS_MODES = 'individual_model_vs_average_human'
SIZE_FACTORS = ['relative_white_controlled_original_largest205_min20px_dataset_filtered_num500_grid_fixed_back255',]

# Metrics for behavioural analysis
COLUMNS = ["Model", "Correlation", 'Condition']
SAMPLING_NUM = 100
ALIGNMENT_ANALYSIS_MODE = "bootstrap_average_human"
ALIGNMENT_METRIC = "pearsonr"
ADM_ANALYSIS_MODE = "bootstrap_average_human"
ADM_METRIC = "pearsonr"
RSA_METRIC = "spearmanr"

# -------------------------------------------------------------------
# -----  Saving directories and filenames for behaviour  -----------
# -------------------------------------------------------------------
BEHAVIOUR_ANALYSIS_RESULT_DIR = BEHAVIOUR_RESULT_SOURCE_DIR + 'behaviour_analysis_results/'
BEHAVIOUR_AGREEMENT_ANALYSIS_PATH = BEHAVIOUR_ANALYSIS_RESULT_DIR + "/behaviour_agreements.pdf"
ADM_AGREEMENT_ANALYSIS_PATH =  BEHAVIOUR_ANALYSIS_RESULT_DIR + "/adm_agreements.pdf"
=======

class Config:

    def __init__(
        self,
        base_path="/share/klab/datasets/",
        analysis_dir="/share/klab/datasets/TNN_paper_save_dir/All-TNN_share-test-varun/",
    ):
        # -------------------------------------------------------------------
        # -----------------------  Dataset paths setup  ----------------------
        # -------------------------------------------------------------------
        self.ANALYSIS_DIR_SUFFIX = ""  # Optionally add a custom suffix at the end of the results directory
        self.BASE_PATH = base_path  # Where the ecoset datasets are stored
        self.ECOSET_PATH = self.BASE_PATH + "ecoset.h5"  # Default dataset
        self.ANALYSIS_DIR = (
            analysis_dir  # Where the analysis related data are stored
        )
        self.STF_PATH = (
            self.ANALYSIS_DIR + "/datasets/category_selectivity_stimuli.h5"
        )  # Scenes, tools, faces datasets for category selectivity analysis

        # -------------------------------------------------------------------
        # -----------------------  Model paths setup  ------------------------
        # -------------------------------------------------------------------
        self.BASE_MODEL_DIR = (
            self.ANALYSIS_DIR + "shared_weights/"
        )  # Base directory for all models
        self.NEURAL_LEVEL_RESULT_DIR = (
            self.ANALYSIS_DIR
            + "neural_level_src/"
            + "neural_analysis_results/"
        )  # Neural-level results
        self.BEHAVIOUR_RESULT_SOURCE_DIR = self.ANALYSIS_DIR + "behaviour_src/"
        self.VERBOSE = 1  # Whether to display all warnings
        self.TEST_EPOCH = None  # If specified, use a specific epoch (e.g., 300). Otherwise, traverse the list below.
        self.TRAVES_EPOCHS = [600]  # List of epochs
        self.EARLY_STOPPING_FLAG = [False, True][
            1
        ]  # Whether to use early stopping

        # -------------------------------------------------------------------
        # ---------------  Range of seeds and model definitions  -------------
        # -------------------------------------------------------------------
        self.SEEDS_RANGE = [1, 2, 3, 4, 5][:]  # List of seeds to use

        # * Model names and their corresponding paths
        self.MODEL_NAME_PATH_DICT = {
            "Human": None,
            "CNN": "tnn_conv_control_ecoset_l2_no_flip_seed1_drop0.0_learnable_False_1e-05_alpha0.0_constant_20_0.1Factors_adam0.05_L21e-06_ecoset_square256_chunked",
            "LCN": "tnn_ecoset_l2_no_flip_seed1_drop0.0_learnable_False_1e-05_alpha0.0_constant_20_0.1Factors_adam0.05_L21e-06_ecoset_square256_proper_chunks",
            "TNN_alpha_1": "tnn_ecoset_l2_no_flip_seed1_drop0.0_learnable_False_1e-05_alpha1.0_constant_20_0.1Factors_adam0.05_L21e-06_ecoset_square256_proper_chunks",
            "TNN_alpha_10": "tnn_ecoset_l2_no_flip_seed1_drop0.0_learnable_False_1e-05_alpha10.0_constant_20_0.1Factors_adam0.05_L21e-06_ecoset_square256_proper_chunks",
            "TNN_alpha_100": "tnn_ecoset_l2_no_flip_seed1_drop0.0_learnable_False_1e-05_alpha100.0_constant_20_0.1Factors_adam0.05_L21e-06_ecoset_square256_proper_chunks",
            "shifted_TNN_alpha_10": "tnn_ecoset_l2_no_flip_seed1_drop0.0_learnable_False_2024.0_alpha10.0_constant_20_0.1Factors_adam0.05_L21e-06_ecoset_shifted_square256_proper_chunks",
            "TNN_simclr_finetune": "finetuned_tnn_simclr_no_flip_ecoset_seed1_drop0.0_learnable_False_1e-05_alpha10.0_constant_20_0.1Factors_adam0.05_L21e-06_ecoset_square256_proper_chunks",
        }
        self.MODEL_NAMES = list(self.MODEL_NAME_PATH_DICT.keys())[1:]

        self.MODELS_EPOCHS_DICT = {
            "CNN": [35] * 5,
            "LCN": [35] * 5,
            "TNN_alpha_1": [35] * 5,
            "TNN_alpha_10": [300, 270, 260, 300, 230],
            "TNN_alpha_100": [600] * 5,
            "TNN_simclr_finetune": [600] * 5,
            "shifted_TNN_alpha_10": [300] * 5,
        }

        # Prepend BASE_MODEL_DIR to every path in MODEL_NAME_PATH_DICT (when not None)

        self.MODEL_NAME_PATH_DICT = {
            model: os.path.join(self.BASE_MODEL_DIR, subdir)
            for model, subdir in self.MODEL_NAME_PATH_DICT.items()
            if subdir is not None
        }

        self.ALPHAS = {
            "CNN": 0.0,
            "LCN": 0.0,
            "TNN_alpha_1": 1.0,
            "TNN_alpha_10": 10.0,
            "TNN_alpha_100": 100.0,
            "shifted_TNN_alpha_10": 10.0,
            "TNN_simclr": 10.0,
            "TNN_simclr_finetune": 10.0,
        }

        self.MODEL_NAMES_TO_PLOT = {
            "CNN": "CNN",
            "LCN": "LCN",
            "TNN_alpha_1": "All-TNN\n($\\alpha=1$)",
            "TNN_alpha_10": "All-TNN\n($\\alpha=10$)",
            "TNN_alpha_100": "All-TNN\n($\\alpha=100$)",
            "TNN_simclr_finetune": "All-TNN\nSimCLR\n($\\alpha=10$)",
            "shifted_TNN_alpha_10": "Shifted All-TNN\n($\\alpha=10$)",
        }

        # -------------------------------------------------------------------
        # ---------------  Neural-level analysis toggles  -------------------
        # -------------------------------------------------------------------
        self.ANALYSIS_ON_NEURAL_LEVEL = [False, True][1]
        self.SAVE_NEURAL_RESULTS_DICT_NAME_PREFIX = ["", "debug", "all_"][-1]
        self.SUMMARY_of_NEURAL_LEVEL_ANALYSES = [False, True][
            1
        ]  # Summarize neural-level analyses at the end

        self.CATEGORIZATION_PERFORMANCE = [False, True][1]  # Accuracy analysis
        self.GET_SPATIAL_LOSS = [False, True][1]  # Spatial loss
        self.ORIENTATION_SELECTIVITY = [False, True][
            1
        ]  # Analyze energy efficiency
        self.CATEGORY_STATS = [False, True][1]
        self.SMOOTHNESS = [False, True][1]  # Calculate model smoothness
        self.ENERGY_EFFICIENCY = [False, True][1]
        self.DISTANCE_VS_WEIGHT_SIMILARITY = [False, True][0]

        self.PRE_RELU = [False, True][0]
        self.POST_NORM = [False, True][0]
        self.NORM_PREV_LAYER = [False, True][1]
        self.NORM_LAYER_OUT = [False, True][0]

        self.BATCH_SIZE = 500
        self.OVERWRITE = [False, True][0]

        # Orientation selectivity analysis
        self.WAVELENGTHS = [3]
        self.N_ANGLES = 8
        self.ENTROPY_SLIDING_WINDOW_SIZE = 8

        # Category selectivity analysis
        self.D_PRIME_THRESHOLD = 0.85
        self.N_PERMUTATIONS = 10000
        self.CLUSTER_ANALYSIS = True
        self.SELECTIVITY_DATASETS = [
            "vgg_faces_test",
            "scenes_test",
            "tools_test",
        ]
        self.SEARCHLIGHT_RADIUS = 6
        self.SEARCHLIGHT_STRIDE = 2
        self.SEARCHLIGHT_N_SPLITS = 3

        # -------------------------------------------------------------------
        # ---------------  Behaviour-level analysis toggles  ----------------
        # -------------------------------------------------------------------
        self.ANALYSIS_ON_BEHAVIOUR_LEVEL = [False, True][0]
        self.PLOT_NC = False
        self.GET_BEHAVIOURAL_DATA = [False, True][1]
        self.BEHAVIOUR_ALIGNMENT = [False, True][1]
        self.BEHAVIOURAL_ADM_ALIGNMENT = [False, True][1]

        self.SUBJ_START = 0
        self.SUBJ_END = 30  # Number of subjects
        self.CATEGORIES_NUM = 16
        self.USING_PREDEFINED_CATEGORIES = [False, True][0]
        self.USING_CLUSTERED_CATEGORY_ORDER = True
        self.MAP_NORM_MODES = ["max"]
        self.ALIGNMENT_MODES = ["mean"]
        self.BEHAVIOUR_ANALYSIS_MODES = "individual_model_vs_average_human"
        self.SIZE_FACTORS = [
            "relative_white_controlled_original_largest205_min20px_dataset_filtered_num500_grid_fixed_back255"
        ]

        # Metrics for behavioural analysis
        self.COLUMNS = ["Model", "Correlation", "Condition"]
        self.SAMPLING_NUM = 100
        self.ALIGNMENT_ANALYSIS_MODE = "bootstrap_average_human"
        self.ALIGNMENT_METRIC = "pearsonr"
        self.ADM_ANALYSIS_MODE = "bootstrap_average_human"
        self.ADM_METRIC = "pearsonr"
        self.RSA_METRIC = "spearmanr"

        # -------------------------------------------------------------------
        # -----  Saving directories and filenames for behaviour  -----------
        # -------------------------------------------------------------------
        self.BEHAVIOUR_ANALYSIS_RESULT_DIR = (
            self.BEHAVIOUR_RESULT_SOURCE_DIR + "behaviour_analysis_results/"
        )
        self.BEHAVIOUR_AGREEMENT_ANALYSIS_PATH = (
            self.BEHAVIOUR_ANALYSIS_RESULT_DIR + "/behaviour_agreements.pdf"
        )
        self.ADM_AGREEMENT_ANALYSIS_PATH = (
            self.BEHAVIOUR_ANALYSIS_RESULT_DIR + "/adm_agreements.pdf"
        )

>>>>>>> d88041c9
<|MERGE_RESOLUTION|>--- conflicted
+++ resolved
@@ -1,339 +1,186 @@
-import os
-
-<<<<<<< HEAD
-# -------------------------------------------------------------------
-# -----------------------  Dataset paths setup  ----------------------
-# -------------------------------------------------------------------
-ANALYSIS_DIR_SUFFIX = ''  # Optionally add a custom suffix at the end of the results directory
-BASE_PATH = '/share/klab/datasets/' # where the ecoset datasets are stored
-ECOSET_PATH = BASE_PATH + 'ecoset_square256_proper_chunks.h5' # default dataset
-ANALYSIS_DIR = '/share/klab/datasets/TNN_paper_save_dir/All-TNN_share/' # where the analysis related data are stored
-STF_PATH = ANALYSIS_DIR + '/datasets/category_selectivity_stimuli.h5'  # Scenes, tools, faces datasets for category selectivity analysis
-
-# -------------------------------------------------------------------
-# -----------------------  Model paths setup  ------------------------
-# -------------------------------------------------------------------
-BASE_MODEL_DIR = ANALYSIS_DIR + 'shared_weights/'  # Base directory for all models 
-NEURAL_LEVEL_RESULT_DIR = ANALYSIS_DIR + 'neural_level_src/' + 'neural_analysis_results/' # "./save_dir/_analyses_data/"
-BEHAVIOUR_RESULT_SOURCE_DIR  = ANALYSIS_DIR + 'behaviour_src/'
-VERBOSE = 1              # Whether to display all warnings
-TEST_EPOCH = None        # If specified, use a specific epoch (e.g. 300). Otherwise, traverse the list below.
-TRAVES_EPOCHS = [600]    # e.g. [35,50,100,150,200,250,300,350,400,450,500,550,600]
-EARLY_STOPPING_FLAG = [False, True][1]  # Whether to use early stopping
-
-# -------------------------------------------------------------------
-# ---------------  Range of seeds and model definitions  -------------
-# -------------------------------------------------------------------
-SEEDS_RANGE = [1, 2, 3, 4, 5][:]
-
-#* Model names and their corresponding paths
-MODEL_NAME_PATH_DICT = {
-    'Human': None,
-
-    'CNN': 'tnn_conv_control_ecoset_l2_no_flip_seed1_drop0.0_learnable_False_1e-05_alpha0.0_constant_20_0.1Factors_adam0.05_L21e-06_ecoset_square256_chunked',
-    'LCN': 'tnn_ecoset_l2_no_flip_seed1_drop0.0_learnable_False_1e-05_alpha0.0_constant_20_0.1Factors_adam0.05_L21e-06_ecoset_square256_proper_chunks',
-    'TNN_alpha_1': 'tnn_ecoset_l2_no_flip_seed1_drop0.0_learnable_False_1e-05_alpha1.0_constant_20_0.1Factors_adam0.05_L21e-06_ecoset_square256_proper_chunks',
-    'TNN_alpha_10': 'tnn_ecoset_l2_no_flip_seed1_drop0.0_learnable_False_1e-05_alpha10.0_constant_20_0.1Factors_adam0.05_L21e-06_ecoset_square256_proper_chunks',
-    'TNN_alpha_100': 'tnn_ecoset_l2_no_flip_seed1_drop0.0_learnable_False_1e-05_alpha100.0_constant_20_0.1Factors_adam0.05_L21e-06_ecoset_square256_proper_chunks',
-    
-    'shifted_TNN_alpha_10': 'tnn_ecoset_l2_no_flip_seed1_drop0.0_learnable_False_2024.0_alpha10.0_constant_20_0.1Factors_adam0.05_L21e-06_ecoset_shifted_square256_proper_chunks',
-    'TNN_simclr_finetune': 'finetuned_tnn_simclr_no_flip_ecoset_seed1_drop0.0_learnable_False_1e-05_alpha10.0_constant_20_0.1Factors_adam0.05_L21e-06_ecoset_square256_proper_chunks', 
-}
-MODEL_NAMES = list(MODEL_NAME_PATH_DICT.keys())
-MODELS_EPOCHS_DICT = {
-    "CNN": [35] * 5,
-    "LCN": [35] * 5,
-    "TNN_alpha_1": [35] * 5,
-    "TNN_alpha_10": [300, 270, 260, 300, 230],
-    "TNN_alpha_100": [600] * 5,
-    "TNN_simclr_finetune": [600] * 5,  
-    "shifted_TNN_alpha_10": [300] * 5,
-}
-# Prepend BASE_MODEL_DIR to every path in MODEL_NAME_PATH_DICT (when not None)
-MODEL_NAME_PATH_DICT = {
-    model: os.path.join(BASE_MODEL_DIR, subdir)
-    for model, subdir in MODEL_NAME_PATH_DICT.items() 
-    if subdir is not None
-}
-
-ALPHAS = {
-    "CNN": 0.0,
-    "LCN": 0.0,
-    "TNN_alpha_1": 1.0,
-    "TNN_alpha_10": 10.0,
-    "TNN_alpha_100": 100.0,
-    "shifted_TNN_alpha_10": 10.0,
-    "TNN_simclr": 10.0,
-    "TNN_simclr_finetune": 10.0,
-}
-
-MODEL_NAMES_TO_PLOT = {
-    'CNN': 'CNN',
-    'LCN': 'LCN',
-    'TNN_alpha_1': 'All-TNN\n($\\alpha=1$)',
-    'TNN_alpha_10': 'All-TNN\n($\\alpha=10$)',
-    'TNN_alpha_100': 'All-TNN\n($\\alpha=100$)',
-    'TNN_simclr_finetune': 'All-TNN\nSimCLR\n($\\alpha=10$)',
-    'shifted_TNN_alpha_10': 'Shifted All-TNN\n($\\alpha=10$)',
-}
-
-# -------------------------------------------------------------------
-# ---------------  Neural-level analysis toggles  -------------------
-# -------------------------------------------------------------------
-ANALYSIS_ON_NEURAL_LEVEL = [False, True][1]           #* Whether to run neural-level analyses
-SAVE_NEURAL_RESULTS_DICT_NAME_PREFIX = ['', 'debug', 'all_'][-1] #* name for saving nerual level dict
-SUMMARY_of_NEURAL_LEVEL_ANALYSES = [False, True][1]  # Summarize all neural-level analyses at the end
-
-CATEGORIZATION_PERFORMANCE = [False, True][1]  # Accuracy analysis (with Spatial loss)
-GET_SPATIAL_LOSS = [False, True][1]           # Spatial loss
-ORIENTATION_SELECTIVITY = [False, True][1] # need turn on if analyze energy efficiency
-CATEGORY_STATS = [False, True][1]
-SMOOTHNESS = [False, True][1]                 # Whether to calculate model smoothness
-ENERGY_EFFICIENCY = [False, True][1]
-DISTANCE_VS_WEIGHT_SIMILARITY = [False, True][0]
-
-PRE_RELU = [False, True][0]                # Take pre-ReLU activations?
-POST_NORM = [False, True][0]               # Take activations after normalization?
-NORM_PREV_LAYER = [False, True][1]         # Normalize activations of the previous layer? (default True)
-NORM_LAYER_OUT = [False, True][0]          # Normalize activations of the current layer? (default False)
-
-BATCH_SIZE = 500
-OVERWRITE = [False, True][0]               # Overwrite category selectivities & searchlight maps?
-
-# Orientation selectivity analysis
-WAVELENGTHS = [3] 
-N_ANGLES = 8
-ENTROPY_SLIDING_WINDOW_SIZE = 8  
-
-# Category selectivity analysis
-D_PRIME_THRESHOLD = 0.85
-N_PERMUTATIONS = 10000
-CLUSTER_ANALYSIS = True
-SELECTIVITY_DATASETS = ['vgg_faces_test', 'scenes_test', 'tools_test']
-SEARCHLIGHT_RADIUS = 6
-SEARCHLIGHT_STRIDE = 2
-SEARCHLIGHT_N_SPLITS = 3
-
-
-# -------------------------------------------------------------------
-# ---------------  Behaviour-level analysis toggles  ----------------
-# -------------------------------------------------------------------
-ANALYSIS_ON_BEHAVIOUR_LEVEL = [False, True][0]  #* Whether to run behavioural-level analyses
-PLOT_NC = False # Plot noise ceiling
-GET_BEHAVIOURAL_DATA = [False, True][1]
-BEHAVIOUR_ALIGNMENT = [False, True][1]
-BEHAVIOURAL_ADM_ALIGNMENT = [False, True][1]
-
-
-SUBJ_START = 0
-SUBJ_END = 30  # Number of subjects
-CATEGORIES_NUM = 16                     # Number of categories in the behavioural analysis
-USING_PREDEFINED_CATEGORIES = [False, True][0]
-USING_CLUSTERED_CATEGORY_ORDER = True
-MAP_NORM_MODES = ["max"]                # For relative comparison, divide by the maximum value
-ALIGNMENT_MODES = ['mean']
-BEHAVIOUR_ANALYSIS_MODES = 'individual_model_vs_average_human'
-SIZE_FACTORS = ['relative_white_controlled_original_largest205_min20px_dataset_filtered_num500_grid_fixed_back255',]
-
-# Metrics for behavioural analysis
-COLUMNS = ["Model", "Correlation", 'Condition']
-SAMPLING_NUM = 100
-ALIGNMENT_ANALYSIS_MODE = "bootstrap_average_human"
-ALIGNMENT_METRIC = "pearsonr"
-ADM_ANALYSIS_MODE = "bootstrap_average_human"
-ADM_METRIC = "pearsonr"
-RSA_METRIC = "spearmanr"
-
-# -------------------------------------------------------------------
-# -----  Saving directories and filenames for behaviour  -----------
-# -------------------------------------------------------------------
-BEHAVIOUR_ANALYSIS_RESULT_DIR = BEHAVIOUR_RESULT_SOURCE_DIR + 'behaviour_analysis_results/'
-BEHAVIOUR_AGREEMENT_ANALYSIS_PATH = BEHAVIOUR_ANALYSIS_RESULT_DIR + "/behaviour_agreements.pdf"
-ADM_AGREEMENT_ANALYSIS_PATH =  BEHAVIOUR_ANALYSIS_RESULT_DIR + "/adm_agreements.pdf"
-=======
-
-class Config:
-
-    def __init__(
-        self,
-        base_path="/share/klab/datasets/",
-        analysis_dir="/share/klab/datasets/TNN_paper_save_dir/All-TNN_share-test-varun/",
-    ):
-        # -------------------------------------------------------------------
-        # -----------------------  Dataset paths setup  ----------------------
-        # -------------------------------------------------------------------
-        self.ANALYSIS_DIR_SUFFIX = ""  # Optionally add a custom suffix at the end of the results directory
-        self.BASE_PATH = base_path  # Where the ecoset datasets are stored
-        self.ECOSET_PATH = self.BASE_PATH + "ecoset.h5"  # Default dataset
-        self.ANALYSIS_DIR = (
-            analysis_dir  # Where the analysis related data are stored
-        )
-        self.STF_PATH = (
-            self.ANALYSIS_DIR + "/datasets/category_selectivity_stimuli.h5"
-        )  # Scenes, tools, faces datasets for category selectivity analysis
-
-        # -------------------------------------------------------------------
-        # -----------------------  Model paths setup  ------------------------
-        # -------------------------------------------------------------------
-        self.BASE_MODEL_DIR = (
-            self.ANALYSIS_DIR + "shared_weights/"
-        )  # Base directory for all models
-        self.NEURAL_LEVEL_RESULT_DIR = (
-            self.ANALYSIS_DIR
-            + "neural_level_src/"
-            + "neural_analysis_results/"
-        )  # Neural-level results
-        self.BEHAVIOUR_RESULT_SOURCE_DIR = self.ANALYSIS_DIR + "behaviour_src/"
-        self.VERBOSE = 1  # Whether to display all warnings
-        self.TEST_EPOCH = None  # If specified, use a specific epoch (e.g., 300). Otherwise, traverse the list below.
-        self.TRAVES_EPOCHS = [600]  # List of epochs
-        self.EARLY_STOPPING_FLAG = [False, True][
-            1
-        ]  # Whether to use early stopping
-
-        # -------------------------------------------------------------------
-        # ---------------  Range of seeds and model definitions  -------------
-        # -------------------------------------------------------------------
-        self.SEEDS_RANGE = [1, 2, 3, 4, 5][:]  # List of seeds to use
-
-        # * Model names and their corresponding paths
-        self.MODEL_NAME_PATH_DICT = {
-            "Human": None,
-            "CNN": "tnn_conv_control_ecoset_l2_no_flip_seed1_drop0.0_learnable_False_1e-05_alpha0.0_constant_20_0.1Factors_adam0.05_L21e-06_ecoset_square256_chunked",
-            "LCN": "tnn_ecoset_l2_no_flip_seed1_drop0.0_learnable_False_1e-05_alpha0.0_constant_20_0.1Factors_adam0.05_L21e-06_ecoset_square256_proper_chunks",
-            "TNN_alpha_1": "tnn_ecoset_l2_no_flip_seed1_drop0.0_learnable_False_1e-05_alpha1.0_constant_20_0.1Factors_adam0.05_L21e-06_ecoset_square256_proper_chunks",
-            "TNN_alpha_10": "tnn_ecoset_l2_no_flip_seed1_drop0.0_learnable_False_1e-05_alpha10.0_constant_20_0.1Factors_adam0.05_L21e-06_ecoset_square256_proper_chunks",
-            "TNN_alpha_100": "tnn_ecoset_l2_no_flip_seed1_drop0.0_learnable_False_1e-05_alpha100.0_constant_20_0.1Factors_adam0.05_L21e-06_ecoset_square256_proper_chunks",
-            "shifted_TNN_alpha_10": "tnn_ecoset_l2_no_flip_seed1_drop0.0_learnable_False_2024.0_alpha10.0_constant_20_0.1Factors_adam0.05_L21e-06_ecoset_shifted_square256_proper_chunks",
-            "TNN_simclr_finetune": "finetuned_tnn_simclr_no_flip_ecoset_seed1_drop0.0_learnable_False_1e-05_alpha10.0_constant_20_0.1Factors_adam0.05_L21e-06_ecoset_square256_proper_chunks",
-        }
-        self.MODEL_NAMES = list(self.MODEL_NAME_PATH_DICT.keys())[1:]
-
-        self.MODELS_EPOCHS_DICT = {
-            "CNN": [35] * 5,
-            "LCN": [35] * 5,
-            "TNN_alpha_1": [35] * 5,
-            "TNN_alpha_10": [300, 270, 260, 300, 230],
-            "TNN_alpha_100": [600] * 5,
-            "TNN_simclr_finetune": [600] * 5,
-            "shifted_TNN_alpha_10": [300] * 5,
-        }
-
-        # Prepend BASE_MODEL_DIR to every path in MODEL_NAME_PATH_DICT (when not None)
-
-        self.MODEL_NAME_PATH_DICT = {
-            model: os.path.join(self.BASE_MODEL_DIR, subdir)
-            for model, subdir in self.MODEL_NAME_PATH_DICT.items()
-            if subdir is not None
-        }
-
-        self.ALPHAS = {
-            "CNN": 0.0,
-            "LCN": 0.0,
-            "TNN_alpha_1": 1.0,
-            "TNN_alpha_10": 10.0,
-            "TNN_alpha_100": 100.0,
-            "shifted_TNN_alpha_10": 10.0,
-            "TNN_simclr": 10.0,
-            "TNN_simclr_finetune": 10.0,
-        }
-
-        self.MODEL_NAMES_TO_PLOT = {
-            "CNN": "CNN",
-            "LCN": "LCN",
-            "TNN_alpha_1": "All-TNN\n($\\alpha=1$)",
-            "TNN_alpha_10": "All-TNN\n($\\alpha=10$)",
-            "TNN_alpha_100": "All-TNN\n($\\alpha=100$)",
-            "TNN_simclr_finetune": "All-TNN\nSimCLR\n($\\alpha=10$)",
-            "shifted_TNN_alpha_10": "Shifted All-TNN\n($\\alpha=10$)",
-        }
-
-        # -------------------------------------------------------------------
-        # ---------------  Neural-level analysis toggles  -------------------
-        # -------------------------------------------------------------------
-        self.ANALYSIS_ON_NEURAL_LEVEL = [False, True][1]
-        self.SAVE_NEURAL_RESULTS_DICT_NAME_PREFIX = ["", "debug", "all_"][-1]
-        self.SUMMARY_of_NEURAL_LEVEL_ANALYSES = [False, True][
-            1
-        ]  # Summarize neural-level analyses at the end
-
-        self.CATEGORIZATION_PERFORMANCE = [False, True][1]  # Accuracy analysis
-        self.GET_SPATIAL_LOSS = [False, True][1]  # Spatial loss
-        self.ORIENTATION_SELECTIVITY = [False, True][
-            1
-        ]  # Analyze energy efficiency
-        self.CATEGORY_STATS = [False, True][1]
-        self.SMOOTHNESS = [False, True][1]  # Calculate model smoothness
-        self.ENERGY_EFFICIENCY = [False, True][1]
-        self.DISTANCE_VS_WEIGHT_SIMILARITY = [False, True][0]
-
-        self.PRE_RELU = [False, True][0]
-        self.POST_NORM = [False, True][0]
-        self.NORM_PREV_LAYER = [False, True][1]
-        self.NORM_LAYER_OUT = [False, True][0]
-
-        self.BATCH_SIZE = 500
-        self.OVERWRITE = [False, True][0]
-
-        # Orientation selectivity analysis
-        self.WAVELENGTHS = [3]
-        self.N_ANGLES = 8
-        self.ENTROPY_SLIDING_WINDOW_SIZE = 8
-
-        # Category selectivity analysis
-        self.D_PRIME_THRESHOLD = 0.85
-        self.N_PERMUTATIONS = 10000
-        self.CLUSTER_ANALYSIS = True
-        self.SELECTIVITY_DATASETS = [
-            "vgg_faces_test",
-            "scenes_test",
-            "tools_test",
-        ]
-        self.SEARCHLIGHT_RADIUS = 6
-        self.SEARCHLIGHT_STRIDE = 2
-        self.SEARCHLIGHT_N_SPLITS = 3
-
-        # -------------------------------------------------------------------
-        # ---------------  Behaviour-level analysis toggles  ----------------
-        # -------------------------------------------------------------------
-        self.ANALYSIS_ON_BEHAVIOUR_LEVEL = [False, True][0]
-        self.PLOT_NC = False
-        self.GET_BEHAVIOURAL_DATA = [False, True][1]
-        self.BEHAVIOUR_ALIGNMENT = [False, True][1]
-        self.BEHAVIOURAL_ADM_ALIGNMENT = [False, True][1]
-
-        self.SUBJ_START = 0
-        self.SUBJ_END = 30  # Number of subjects
-        self.CATEGORIES_NUM = 16
-        self.USING_PREDEFINED_CATEGORIES = [False, True][0]
-        self.USING_CLUSTERED_CATEGORY_ORDER = True
-        self.MAP_NORM_MODES = ["max"]
-        self.ALIGNMENT_MODES = ["mean"]
-        self.BEHAVIOUR_ANALYSIS_MODES = "individual_model_vs_average_human"
-        self.SIZE_FACTORS = [
-            "relative_white_controlled_original_largest205_min20px_dataset_filtered_num500_grid_fixed_back255"
-        ]
-
-        # Metrics for behavioural analysis
-        self.COLUMNS = ["Model", "Correlation", "Condition"]
-        self.SAMPLING_NUM = 100
-        self.ALIGNMENT_ANALYSIS_MODE = "bootstrap_average_human"
-        self.ALIGNMENT_METRIC = "pearsonr"
-        self.ADM_ANALYSIS_MODE = "bootstrap_average_human"
-        self.ADM_METRIC = "pearsonr"
-        self.RSA_METRIC = "spearmanr"
-
-        # -------------------------------------------------------------------
-        # -----  Saving directories and filenames for behaviour  -----------
-        # -------------------------------------------------------------------
-        self.BEHAVIOUR_ANALYSIS_RESULT_DIR = (
-            self.BEHAVIOUR_RESULT_SOURCE_DIR + "behaviour_analysis_results/"
-        )
-        self.BEHAVIOUR_AGREEMENT_ANALYSIS_PATH = (
-            self.BEHAVIOUR_ANALYSIS_RESULT_DIR + "/behaviour_agreements.pdf"
-        )
-        self.ADM_AGREEMENT_ANALYSIS_PATH = (
-            self.BEHAVIOUR_ANALYSIS_RESULT_DIR + "/adm_agreements.pdf"
-        )
-
->>>>>>> d88041c9
+import os
+
+
+class Config:
+
+    def __init__(
+        self,
+        base_path="/share/klab/datasets/",
+        analysis_dir="/share/klab/datasets/TNN_paper_save_dir/All-TNN_share-test-varun/",
+    ):
+        # -------------------------------------------------------------------
+        # -----------------------  Dataset paths setup  ----------------------
+        # -------------------------------------------------------------------
+        self.ANALYSIS_DIR_SUFFIX = ""  # Optionally add a custom suffix at the end of the results directory
+        self.BASE_PATH = base_path  # Where the ecoset datasets are stored
+        self.ECOSET_PATH = self.BASE_PATH + "ecoset.h5"  # Default dataset
+        self.ANALYSIS_DIR = (
+            analysis_dir  # Where the analysis related data are stored
+        )
+        self.STF_PATH = (
+            self.ANALYSIS_DIR + "/datasets/category_selectivity_stimuli.h5"
+        )  # Scenes, tools, faces datasets for category selectivity analysis
+
+        # -------------------------------------------------------------------
+        # -----------------------  Model paths setup  ------------------------
+        # -------------------------------------------------------------------
+        self.BASE_MODEL_DIR = (
+            self.ANALYSIS_DIR + "shared_weights/"
+        )  # Base directory for all models
+        self.NEURAL_LEVEL_RESULT_DIR = (
+            self.ANALYSIS_DIR
+            + "neural_level_src/"
+            + "neural_analysis_results/"
+        )  # Neural-level results
+        self.BEHAVIOUR_RESULT_SOURCE_DIR = self.ANALYSIS_DIR + "behaviour_src/"
+        self.VERBOSE = 1  # Whether to display all warnings
+        self.TEST_EPOCH = None  # If specified, use a specific epoch (e.g., 300). Otherwise, traverse the list below.
+        self.TRAVES_EPOCHS = [600]  # List of epochs
+        self.EARLY_STOPPING_FLAG = [False, True][
+            1
+        ]  # Whether to use early stopping
+
+        # -------------------------------------------------------------------
+        # ---------------  Range of seeds and model definitions  -------------
+        # -------------------------------------------------------------------
+        self.SEEDS_RANGE = [1, 2, 3, 4, 5][:]  # List of seeds to use
+
+        # * Model names and their corresponding paths
+        self.MODEL_NAME_PATH_DICT = {
+            "Human": None,
+            "CNN": "tnn_conv_control_ecoset_l2_no_flip_seed1_drop0.0_learnable_False_1e-05_alpha0.0_constant_20_0.1Factors_adam0.05_L21e-06_ecoset_square256_chunked",
+            "LCN": "tnn_ecoset_l2_no_flip_seed1_drop0.0_learnable_False_1e-05_alpha0.0_constant_20_0.1Factors_adam0.05_L21e-06_ecoset_square256_proper_chunks",
+            "TNN_alpha_1": "tnn_ecoset_l2_no_flip_seed1_drop0.0_learnable_False_1e-05_alpha1.0_constant_20_0.1Factors_adam0.05_L21e-06_ecoset_square256_proper_chunks",
+            "TNN_alpha_10": "tnn_ecoset_l2_no_flip_seed1_drop0.0_learnable_False_1e-05_alpha10.0_constant_20_0.1Factors_adam0.05_L21e-06_ecoset_square256_proper_chunks",
+            "TNN_alpha_100": "tnn_ecoset_l2_no_flip_seed1_drop0.0_learnable_False_1e-05_alpha100.0_constant_20_0.1Factors_adam0.05_L21e-06_ecoset_square256_proper_chunks",
+            "shifted_TNN_alpha_10": "tnn_ecoset_l2_no_flip_seed1_drop0.0_learnable_False_2024.0_alpha10.0_constant_20_0.1Factors_adam0.05_L21e-06_ecoset_shifted_square256_proper_chunks",
+            "TNN_simclr_finetune": "finetuned_tnn_simclr_no_flip_ecoset_seed1_drop0.0_learnable_False_1e-05_alpha10.0_constant_20_0.1Factors_adam0.05_L21e-06_ecoset_square256_proper_chunks",
+        }
+        self.MODEL_NAMES = list(self.MODEL_NAME_PATH_DICT.keys())[1:]
+
+        self.MODELS_EPOCHS_DICT = {
+            "CNN": [35] * 5,
+            "LCN": [35] * 5,
+            "TNN_alpha_1": [35] * 5,
+            "TNN_alpha_10": [300, 270, 260, 300, 230],
+            "TNN_alpha_100": [600] * 5,
+            "TNN_simclr_finetune": [600] * 5,
+            "shifted_TNN_alpha_10": [300] * 5,
+        }
+
+        # Prepend BASE_MODEL_DIR to every path in MODEL_NAME_PATH_DICT (when not None)
+
+        self.MODEL_NAME_PATH_DICT = {
+            model: os.path.join(self.BASE_MODEL_DIR, subdir)
+            for model, subdir in self.MODEL_NAME_PATH_DICT.items()
+            if subdir is not None
+        }
+
+        self.ALPHAS = {
+            "CNN": 0.0,
+            "LCN": 0.0,
+            "TNN_alpha_1": 1.0,
+            "TNN_alpha_10": 10.0,
+            "TNN_alpha_100": 100.0,
+            "shifted_TNN_alpha_10": 10.0,
+            "TNN_simclr": 10.0,
+            "TNN_simclr_finetune": 10.0,
+        }
+
+        self.MODEL_NAMES_TO_PLOT = {
+            "CNN": "CNN",
+            "LCN": "LCN",
+            "TNN_alpha_1": "All-TNN\n($\\alpha=1$)",
+            "TNN_alpha_10": "All-TNN\n($\\alpha=10$)",
+            "TNN_alpha_100": "All-TNN\n($\\alpha=100$)",
+            "TNN_simclr_finetune": "All-TNN\nSimCLR\n($\\alpha=10$)",
+            "shifted_TNN_alpha_10": "Shifted All-TNN\n($\\alpha=10$)",
+        }
+
+        # -------------------------------------------------------------------
+        # ---------------  Neural-level analysis toggles  -------------------
+        # -------------------------------------------------------------------
+        self.ANALYSIS_ON_NEURAL_LEVEL = [False, True][1]
+        self.SAVE_NEURAL_RESULTS_DICT_NAME_PREFIX = ["", "debug", "all_"][-1]
+        self.SUMMARY_of_NEURAL_LEVEL_ANALYSES = [False, True][
+            1
+        ]  # Summarize neural-level analyses at the end
+
+        self.CATEGORIZATION_PERFORMANCE = [False, True][1]  # Accuracy analysis
+        self.GET_SPATIAL_LOSS = [False, True][1]  # Spatial loss
+        self.ORIENTATION_SELECTIVITY = [False, True][
+            1
+        ]  # Analyze energy efficiency
+        self.CATEGORY_STATS = [False, True][1]
+        self.SMOOTHNESS = [False, True][1]  # Calculate model smoothness
+        self.ENERGY_EFFICIENCY = [False, True][1]
+        self.DISTANCE_VS_WEIGHT_SIMILARITY = [False, True][0]
+
+        self.PRE_RELU = [False, True][0]
+        self.POST_NORM = [False, True][0]
+        self.NORM_PREV_LAYER = [False, True][1]
+        self.NORM_LAYER_OUT = [False, True][0]
+
+        self.BATCH_SIZE = 500
+        self.OVERWRITE = [False, True][0]
+
+        # Orientation selectivity analysis
+        self.WAVELENGTHS = [3]
+        self.N_ANGLES = 8
+        self.ENTROPY_SLIDING_WINDOW_SIZE = 8
+
+        # Category selectivity analysis
+        self.D_PRIME_THRESHOLD = 0.85
+        self.N_PERMUTATIONS = 10000
+        self.CLUSTER_ANALYSIS = True
+        self.SELECTIVITY_DATASETS = [
+            "vgg_faces_test",
+            "scenes_test",
+            "tools_test",
+        ]
+        self.SEARCHLIGHT_RADIUS = 6
+        self.SEARCHLIGHT_STRIDE = 2
+        self.SEARCHLIGHT_N_SPLITS = 3
+
+        # -------------------------------------------------------------------
+        # ---------------  Behaviour-level analysis toggles  ----------------
+        # -------------------------------------------------------------------
+        self.ANALYSIS_ON_BEHAVIOUR_LEVEL = [False, True][0]
+        self.PLOT_NC = False
+        self.GET_BEHAVIOURAL_DATA = [False, True][1]
+        self.BEHAVIOUR_ALIGNMENT = [False, True][1]
+        self.BEHAVIOURAL_ADM_ALIGNMENT = [False, True][1]
+
+        self.SUBJ_START = 0
+        self.SUBJ_END = 30  # Number of subjects
+        self.CATEGORIES_NUM = 16
+        self.USING_PREDEFINED_CATEGORIES = [False, True][0]
+        self.USING_CLUSTERED_CATEGORY_ORDER = True
+        self.MAP_NORM_MODES = ["max"]
+        self.ALIGNMENT_MODES = ["mean"]
+        self.BEHAVIOUR_ANALYSIS_MODES = "individual_model_vs_average_human"
+        self.SIZE_FACTORS = [
+            "relative_white_controlled_original_largest205_min20px_dataset_filtered_num500_grid_fixed_back255"
+        ]
+
+        # Metrics for behavioural analysis
+        self.COLUMNS = ["Model", "Correlation", "Condition"]
+        self.SAMPLING_NUM = 100
+        self.ALIGNMENT_ANALYSIS_MODE = "bootstrap_average_human"
+        self.ALIGNMENT_METRIC = "pearsonr"
+        self.ADM_ANALYSIS_MODE = "bootstrap_average_human"
+        self.ADM_METRIC = "pearsonr"
+        self.RSA_METRIC = "spearmanr"
+
+        # -------------------------------------------------------------------
+        # -----  Saving directories and filenames for behaviour  -----------
+        # -------------------------------------------------------------------
+        self.BEHAVIOUR_ANALYSIS_RESULT_DIR = (
+            self.BEHAVIOUR_RESULT_SOURCE_DIR + "behaviour_analysis_results/"
+        )
+        self.BEHAVIOUR_AGREEMENT_ANALYSIS_PATH = (
+            self.BEHAVIOUR_ANALYSIS_RESULT_DIR + "/behaviour_agreements.pdf"
+        )
+        self.ADM_AGREEMENT_ANALYSIS_PATH = (
+            self.BEHAVIOUR_ANALYSIS_RESULT_DIR + "/adm_agreements.pdf"
+        )