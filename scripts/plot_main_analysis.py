############################################################################################################
# Read before running the script:
#
# This script is used to generate the figures in the main analysis section of the paper.
# Note: Running this notebook requires downloading the output dict of all analyses,
# which can be found in the OSF repository. Alternatively, generate it via analysis.py (see README).
# All constants are defined in analysis/config.py,
# e.g. uncomment MODELS_EPOCHS_DICT in analysis/config.py for the models you want to analyze.
#
############################################################################################################

import os
import numpy as np
import matplotlib.pyplot as plt
import pandas as pd
from collections import defaultdict

# Import custom modules
from all_tnn.analysis.config import Config
from all_tnn.analysis.util.convert_dict2h5 import read_h52dict
from all_tnn.analysis.visualization.acc_maps_visualization import plot_bar_plot_from_df, plot_box_whiskers_from_df
from all_tnn.analysis.visualization.acc_spatial_loss import generate_analysis_df
from all_tnn.analysis.visualization.energy_efficiency import plot_energy_consumption_across_epochs_lineplot, plot_stacked_energy_map_energy_vs_eccentricity, plot_stacked_energy_maps_normalized
from all_tnn.analysis.visualization.layer_visualization import visualize_layer
from all_tnn.analysis.visualization.smoothness_entropy_visualization import calculate_radial_entropy, plot_radial_entropy, plot_cluster_size, cluster_size_vs_eccentricity
from all_tnn.analysis.glm_analysis import run_full_GLM_analysis

# Set plotting style
import scienceplots
plt.style.use(['science', 'nature', "ieee", 'no-latex'])
from all_tnn.analysis.visualization.colors import DECREASING_6COLORS, COLOR_THEME_WITH_ALPHA_SWEEP
color_palette = COLOR_THEME_WITH_ALPHA_SWEEP[1:]


############################################################################################################
#* Setting up the directories for the analysis
############################################################################################################
# Setting Paths to where the data is stored
source_dir = '/share/klab/datasets/TNN_paper_save_dir/All-TNN_share/'
neural_level_src_dir = os.path.join(source_dir, 'neural_level_src')
behaviour_src_dir = os.path.join(source_dir, 'behaviour_src')
neural_level_h5_file_dir =  os.path.join(neural_level_src_dir, 'h5/')
config = Config(base_path = '/share/klab/datasets/',   analysis_dir = source_dir)

# List of additional directories to create
directories = [
    os.path.join(source_dir, 'plots', 'figure1'),
    os.path.join(source_dir, 'plots', 'figure2'),
    os.path.join(source_dir, 'plots', 'figure3'),
    os.path.join(source_dir, 'plots', 'figure4'),
    os.path.join(source_dir, 'plots', 'figure5'),
]

# Iterate over the list and create each directory
for directory in directories:
    os.makedirs(directory, exist_ok=True)
    # Convert to absolute path for better readability
    absolute_path = os.path.abspath(directory)
    print(f"Created directory: {absolute_path}")
plot_path_fig1, plot_path_fig2, plot_path_fig3, plot_path_fig4, plot_path_fig5 = directories


############################################################################################################
#* Figure 1 Accuracies and spatial smoothness
############################################################################################################
print('Figure 1: Accuracy and spatial smoothness')
# Categorization performance
# Classification accuracy of all All-TNNs and control models on the ecoset test set. Running these cells will plot the figures and save them to save_dir
df = generate_analysis_df(
    base_src_dir_path=neural_level_h5_file_dir,
    MODEL_NAMES=config.MODEL_NAMES,
    seeds_range=config.SEEDS_RANGE,
    models_epochs_dict=config.MODELS_EPOCHS_DICT,
    MODEL_NAMES_TO_PLOT=config.MODEL_NAMES_TO_PLOT,
    model_results_dict_filename='all_multi_models_neural_dict.h5', # or default is multi_models_neural_dict.pickle
)
<<<<<<< HEAD

# Categorization performance
plot_bar_plot_from_df(
    df,
    plot_path_fig1+'/accuracy_compare_across_alphas.pdf', 
    x="Model", 
    y="Accuracy", 
    title="Categorisation performance", 
    color3_start_id=1,
    show_plot=True,
    figsize=(3.54, 2),
    log_scale=False, hline=None, significance_dict=None, 
    show_barplot=True, bar_width=0.6, bar_alpha=0.4,error_bar_width=2,
    # Hybrid
    show_boxplot=False, box_width=0.6, box_linewidth=1, box_alpha=0.2, box_whis=(5, 95),
    point_plot="strip", point_plot_kwargs={"size": 2, "alpha": 0.5}, # "strip", "swarm", or None
)

# Spatial smoothness
# Spatial smoothness is calculated as as 1/average cosine similarity between the weights of neighbouring units for all models.
plot_bar_plot_from_df(
    df,
    plot_path_fig1+'/mean_cosdist_compare_across_alphas.pdf',
    x="Model", 
    y="Spatial Smoothness", 
    title="Spatial smoothness", 
    color3_start_id=1,
    show_plot=True,
    figsize=(3.54, 2),
    log_scale=True, hline=None, significance_dict=None, 
    show_barplot=True, bar_width=0.6, bar_alpha=0.4,error_bar_width=2,
    # Hybrid
    show_boxplot=False, box_width=0.6, box_linewidth=1, box_alpha=0.2, box_whis=(5, 95),
    point_plot="strip", point_plot_kwargs={"size": 2, "alpha": 0.5}, # "strip", "swarm", or None
)
=======
plot_bar_plot_from_df(df, plot_path_fig1+'/accuracy_compare_across_alphas.pdf',
                               x="Model", y="Accuracy",
                               title = "Categorisation performance",
                               color3_start_id = 1,
                               show_plot = True,
                               figsize=(3.54, 2))

# Spatial smoothness
# Spatial smoothness is calculated as as 1/average cosine similarity between the weights of neighbouring units for all models.
plot_bar_plot_from_df(df, plot_path_fig1+'/mean_cosdist_compare_across_alphas.pdf',
                                    x="Model", y="Spatial Smoothness",
                                    title = "Spatial smoothness",
                                    color3_start_id = 1,
                                    show_plot = True,
                                    log_scale = True, #! log scale
                                    figsize=(3.54, 2))
>>>>>>> a9e93be0

############################################################################################################
#* Figure 2 orientation and category selectivity
############################################################################################################
print('Figure 2: Orientation and category selectivity')
# Orientation selectivity maps, entropy of first layer orientation selectivity, and category selectivity maps.
seed = 1
model_name = "TNN_alpha_10" # or pick another model
model_results_dict_one_seed = read_h52dict(os.path.join(neural_level_h5_file_dir, f'seed{seed}/all_multi_models_neural_dict.h5'))
visualize_layer(model_results_dict_one_seed[model_name], 300, layer_i='layer_0', analysis_dir=plot_path_fig2, model_name=model_name, layer=None, save=True, show=False)
visualize_layer(model_results_dict_one_seed[model_name], 300, layer_i='layer_5', analysis_dir=plot_path_fig2, model_name=model_name, layer=None, save=True, show=False)

# Radial entropy profile
all_data = []
for seed in config.SEEDS_RANGE:
    all_data.append(read_h52dict(os.path.join(neural_level_h5_file_dir, f'seed{seed}/all_multi_models_neural_dict.h5')))
ent_dict = calculate_radial_entropy(all_data, config.MODEL_NAMES)
plot_radial_entropy(ent_dict, color_palette, config.MODEL_NAMES, plot_path_fig2, save=True, show=True)

# Smoothness of orientation selectivity and category selectivity maps
plot_cluster_size(all_data, color_palette, config.MODEL_NAMES, plot_path_fig2, stats=False, save=True, show=True)
cluster_size_vs_eccentricity(all_data, color_palette, config.MODEL_NAMES, plot_path_fig2, save=True, show=True)


############################################################################################################
#* Figure 3 Energy consumption
############################################################################################################
print('Figure 3: Energy consumption')
# Fig3A Energy consumption across epochs
epochs_to_plot = [35] + list(range(50,601,50))
plot_energy_consumption_across_epochs_lineplot(
        model_name_path_dict=config.MODEL_NAME_PATH_DICT,
        alphas=config.ALPHAS,
        seed_range=config.SEEDS_RANGE,
        fixed_epochs=epochs_to_plot,
        save_fig_path=plot_path_fig3,
        pre_or_postrelu='postrelu',
        show_plot=True,
    )

# Fig3B Energy consumption across eccentricity
plot_stacked_energy_map_energy_vs_eccentricity(
        model_name_path_dict=config.MODEL_NAME_PATH_DICT,
        alphas=config.ALPHAS,
        save_fig_path=plot_path_fig3,
        pre_or_postrelu='postrelu',
        prefix_list=[ 'ali_'],
        energy_consumption_types= ['total'],
        seed_range=config.SEEDS_RANGE,
        models_epochs_dict=config.MODELS_EPOCHS_DICT,
        NORM_PREV_LAYER=True,
        NORM_LAYER_OUT=False,
    )

# Fig3C Energy maps
plot_stacked_energy_maps_normalized(
        model_name_path_dict=config.MODEL_NAME_PATH_DICT,
        alphas=config.ALPHAS,
        save_fig_path=plot_path_fig3,
        pre_or_postrelu='postrelu',
        prefix_list=[ 'ali_'],
        energy_consumption_types= ['total'],
        seed_range= [1],
        models_epochs_dict=config.MODELS_EPOCHS_DICT,
        NORM_PREV_LAYER=True,
        NORM_LAYER_OUT=False,
    )


############################################################################################################
#* Figure 4 Behavioural analysis
############################################################################################################
print('Figure 4: Behavioural analysis')
# Human object-specific biases are predicted by animacy and real-world size.
# Non-negative least squares GLM analysis on the averaged human ADM shows significant unique variance explained by animacy and real-world size.
glm_results = run_full_GLM_analysis(
    base_path=behaviour_src_dir,
    data_filename='human_adm/adm_dict_pearsonr_spearmanr.h5',
    plot_path = plot_path_fig4,
    model_type='average_human_adm',
    predictor_names=['animate', 'size', 'spiky'],  # or a custom list of predictors (see make_predictors() function)
    num_permutations=1000,
    verbose=True,)

# Spatial biases in human and model behaviour
df_behavior_agreements = pd.read_csv(os.path.join(behaviour_src_dir, 'behaviour_analysis_results', 'df_behavior_agreements.csv'))
plot_bar_plot_from_df(
    df_behavior_agreements,
    plot_path_fig4 + '/behaviour_agreements.pdf',
    x="Model",
    y='pearsonr',
    title="Behaviour Agreement Analysis",
    show_plot=False,
    color3_start_id=1,
    figsize=(3.54, 2),
    log_scale=False, hline=None, significance_dict=None, 
    show_barplot=True, bar_width=0.6, bar_alpha=0.4,error_bar_width=2,
    # Hybrid
    show_boxplot=True, box_width=0.6, box_linewidth=1, box_alpha=0.2, box_whis=(5, 95),
    point_plot=None, point_plot_kwargs={"size": 2, "alpha": 0.5}, # "strip", "swarm", or None
)

# Agreement with object-specific biases in human behaviour
df_adm_agreement = pd.read_csv(os.path.join(behaviour_src_dir, 'behaviour_analysis_results', 'df_adm_agreement.csv'))
plot_bar_plot_from_df(
    df_adm_agreement,
    plot_path_fig4 + '/adm_agreements.pdf',
    x="Model",
    y='spearmanr',
    title="ADM Agreement Analysis",
    show_plot=False,
    color3_start_id=1,
    figsize=(3.54, 2),
    log_scale=False, hline=None, significance_dict=None, 
    show_barplot=True, bar_width=0.6, bar_alpha=0.4,error_bar_width=2,
    # Hybrid
    show_boxplot=True, box_width=0.6, box_linewidth=1, box_alpha=0.2, box_whis=(5, 95),
    point_plot=None, point_plot_kwargs={"size": 2, "alpha": 0.5}, # "strip", "swarm", or None
)


############################################################################################################
#* Figure 5 SimCLR
# Figure 5 is produced by re-running the code for Figures 1–4 for the self-supervised (SimCLR) All-TNN ( alpha = 10)
#  and the supervised All-TNN (alpha = 10) models.
############################################################################################################<|MERGE_RESOLUTION|>--- conflicted
+++ resolved
@@ -74,7 +74,6 @@
     MODEL_NAMES_TO_PLOT=config.MODEL_NAMES_TO_PLOT,
     model_results_dict_filename='all_multi_models_neural_dict.h5', # or default is multi_models_neural_dict.pickle
 )
-<<<<<<< HEAD
 
 # Categorization performance
 plot_bar_plot_from_df(
@@ -110,24 +109,6 @@
     show_boxplot=False, box_width=0.6, box_linewidth=1, box_alpha=0.2, box_whis=(5, 95),
     point_plot="strip", point_plot_kwargs={"size": 2, "alpha": 0.5}, # "strip", "swarm", or None
 )
-=======
-plot_bar_plot_from_df(df, plot_path_fig1+'/accuracy_compare_across_alphas.pdf',
-                               x="Model", y="Accuracy",
-                               title = "Categorisation performance",
-                               color3_start_id = 1,
-                               show_plot = True,
-                               figsize=(3.54, 2))
-
-# Spatial smoothness
-# Spatial smoothness is calculated as as 1/average cosine similarity between the weights of neighbouring units for all models.
-plot_bar_plot_from_df(df, plot_path_fig1+'/mean_cosdist_compare_across_alphas.pdf',
-                                    x="Model", y="Spatial Smoothness",
-                                    title = "Spatial smoothness",
-                                    color3_start_id = 1,
-                                    show_plot = True,
-                                    log_scale = True, #! log scale
-                                    figsize=(3.54, 2))
->>>>>>> a9e93be0
 
 ############################################################################################################
 #* Figure 2 orientation and category selectivity
